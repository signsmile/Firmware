/****************************************************************************
 *
 *   Copyright (C) 2012 PX4 Development Team. All rights reserved.
 *
 * Redistribution and use in source and binary forms, with or without
 * modification, are permitted provided that the following conditions
 * are met:
 *
 * 1. Redistributions of source code must retain the above copyright
 *    notice, this list of conditions and the following disclaimer.
 * 2. Redistributions in binary form must reproduce the above copyright
 *    notice, this list of conditions and the following disclaimer in
 *    the documentation and/or other materials provided with the
 *    distribution.
 * 3. Neither the name PX4 nor the names of its contributors may be
 *    used to endorse or promote products derived from this software
 *    without specific prior written permission.
 *
 * THIS SOFTWARE IS PROVIDED BY THE COPYRIGHT HOLDERS AND CONTRIBUTORS
 * "AS IS" AND ANY EXPRESS OR IMPLIED WARRANTIES, INCLUDING, BUT NOT
 * LIMITED TO, THE IMPLIED WARRANTIES OF MERCHANTABILITY AND FITNESS
 * FOR A PARTICULAR PURPOSE ARE DISCLAIMED. IN NO EVENT SHALL THE
 * COPYRIGHT OWNER OR CONTRIBUTORS BE LIABLE FOR ANY DIRECT, INDIRECT,
 * INCIDENTAL, SPECIAL, EXEMPLARY, OR CONSEQUENTIAL DAMAGES (INCLUDING,
 * BUT NOT LIMITED TO, PROCUREMENT OF SUBSTITUTE GOODS OR SERVICES; LOSS
 * OF USE, DATA, OR PROFITS; OR BUSINESS INTERRUPTION) HOWEVER CAUSED
 * AND ON ANY THEORY OF LIABILITY, WHETHER IN CONTRACT, STRICT
 * LIABILITY, OR TORT (INCLUDING NEGLIGENCE OR OTHERWISE) ARISING IN
 * ANY WAY OUT OF THE USE OF THIS SOFTWARE, EVEN IF ADVISED OF THE
 * POSSIBILITY OF SUCH DAMAGE.
 *
 ****************************************************************************/

/**
 * @file px4io.h
 *
 * General defines and structures for the PX4IO module firmware.
 */

#include <nuttx/config.h>

#include <stdbool.h>
#include <stdint.h>

#ifdef CONFIG_ARCH_BOARD_PX4IO_V1
# include <drivers/boards/px4io/px4io_internal.h>
#endif
#ifdef CONFIG_ARCH_BOARD_PX4IO_V2
# include <drivers/boards/px4iov2/px4iov2_internal.h>
#endif

#include "protocol.h"

/*
 * Constants and limits.
 */
#define PX4IO_SERVO_COUNT		8
#define PX4IO_CONTROL_CHANNELS		8
#define PX4IO_INPUT_CHANNELS		12

/*
 * Debug logging
 */

#ifdef DEBUG
# include <debug.h>
# define debug(fmt, args...)	lowsyslog(fmt "\n", ##args)
#else
# define debug(fmt, args...)	do {} while(0)
#endif

/*
 * Registers.
 */
extern uint16_t			r_page_status[];	/* PX4IO_PAGE_STATUS */
extern uint16_t			r_page_actuators[];	/* PX4IO_PAGE_ACTUATORS */
extern uint16_t			r_page_servos[];	/* PX4IO_PAGE_SERVOS */
extern uint16_t			r_page_raw_rc_input[];	/* PX4IO_PAGE_RAW_RC_INPUT */
extern uint16_t			r_page_rc_input[];	/* PX4IO_PAGE_RC_INPUT */
extern uint16_t			r_page_adc[];		/* PX4IO_PAGE_RAW_ADC_INPUT */

extern volatile uint16_t	r_page_setup[];		/* PX4IO_PAGE_SETUP */
extern volatile uint16_t	r_page_controls[];	/* PX4IO_PAGE_CONTROLS */
extern uint16_t			r_page_rc_input_config[]; /* PX4IO_PAGE_RC_INPUT_CONFIG */
extern uint16_t			r_page_servo_failsafe[]; /* PX4IO_PAGE_FAILSAFE_PWM */

/*
 * Register aliases.
 *
 * Handy aliases for registers that are widely used.
 */
#define r_status_flags		r_page_status[PX4IO_P_STATUS_FLAGS]
#define r_status_alarms		r_page_status[PX4IO_P_STATUS_ALARMS]

#define r_raw_rc_count		r_page_raw_rc_input[PX4IO_P_RAW_RC_COUNT]
#define r_raw_rc_values		(&r_page_raw_rc_input[PX4IO_P_RAW_RC_BASE])
#define r_rc_valid		r_page_rc_input[PX4IO_P_RC_VALID]
#define r_rc_values		(&r_page_rc_input[PX4IO_P_RAW_RC_BASE])

#define r_setup_features	r_page_setup[PX4IO_P_SETUP_FEATURES]
#define r_setup_arming		r_page_setup[PX4IO_P_SETUP_ARMING]
#define r_setup_pwm_rates	r_page_setup[PX4IO_P_SETUP_PWM_RATES]
#define r_setup_pwm_defaultrate	r_page_setup[PX4IO_P_SETUP_PWM_DEFAULTRATE]
#define r_setup_pwm_altrate	r_page_setup[PX4IO_P_SETUP_PWM_ALTRATE]
#define r_setup_relays		r_page_setup[PX4IO_P_SETUP_RELAYS]

#define r_control_values	(&r_page_controls[0])

/*
 * System state structure.
 */
struct sys_state_s {

	volatile uint64_t	rc_channels_timestamp;

	/**
	 * Last FMU receive time, in microseconds since system boot
	 */
	volatile uint64_t	fmu_data_received_time;

};

extern struct sys_state_s system_state;

/*
 * GPIO handling.
 */
#define LED_BLUE(_s)			stm32_gpiowrite(GPIO_LED1, !(_s))
#define LED_AMBER(_s)			stm32_gpiowrite(GPIO_LED2, !(_s))
#define LED_SAFETY(_s)			stm32_gpiowrite(GPIO_LED3, !(_s))

#ifdef CONFIG_ARCH_BOARD_PX4IO_V1

# define PX4IO_RELAY_CHANNELS		4
# define POWER_SERVO(_s)		stm32_gpiowrite(GPIO_SERVO_PWR_EN, (_s))
# define POWER_ACC1(_s)			stm32_gpiowrite(GPIO_ACC1_PWR_EN, (_s))
# define POWER_ACC2(_s)			stm32_gpiowrite(GPIO_ACC2_PWR_EN, (_s))
# define POWER_RELAY1(_s)		stm32_gpiowrite(GPIO_RELAY1_EN, (_s))
# define POWER_RELAY2(_s)		stm32_gpiowrite(GPIO_RELAY2_EN, (_s))

# define OVERCURRENT_ACC		(!stm32_gpioread(GPIO_ACC_OC_DETECT))
# define OVERCURRENT_SERVO		(!stm32_gpioread(GPIO_SERVO_OC_DETECT))

# define PX4IO_ADC_CHANNEL_COUNT	2
# define ADC_VBATT			4
# define ADC_IN5			5

<<<<<<< HEAD
#define POWER_SERVO(_s)		stm32_gpiowrite(GPIO_SERVO_PWR_EN, (_s))
#ifdef GPIO_ACC1_PWR_EN
# define POWER_ACC1(_s)		stm32_gpiowrite(GPIO_ACC1_PWR_EN, (_s))
#endif
#ifdef GPIO_ACC2_PWR_EN
# define POWER_ACC2(_s)		stm32_gpiowrite(GPIO_ACC2_PWR_EN, (_s))
#endif
#ifdef GPIO_RELAY1_EN
# define POWER_RELAY1(_s)	stm32_gpiowrite(GPIO_RELAY1_EN, (_s))
#endif
#ifdef GPIO_RELAY2_EN
# define POWER_RELAY2(_s)	stm32_gpiowrite(GPIO_RELAY2_EN, (_s))
=======
#endif

#ifdef CONFIG_ARCH_BOARD_PX4IO_V2

# define PX4IO_RELAY_CHANNELS		0
# define POWER_SPEKTRUM(_s)		stm32_gpiowrite(GPIO_SPEKTRUM_PWR_EN, (_s))

# define VDD_SERVO_FAULT		(!stm32_gpioread(GPIO_SERVO_FAULT_DETECT))

# define PX4IO_ADC_CHANNEL_COUNT	2
# define ADC_VSERVO			4
# define ADC_RSSI			5

>>>>>>> dca9019f
#endif

#define BUTTON_SAFETY		stm32_gpioread(GPIO_BTN_SAFETY)

/*
 * Mixer
 */
extern void	mixer_tick(void);
extern void	mixer_handle_text(const void *buffer, size_t length);

/**
 * Safety switch/LED.
 */
extern void	safety_init(void);

/**
 * FMU communications
 */
extern void	interface_init(void);
extern void	interface_tick(void);

/**
 * Register space
 */
extern int	registers_set(uint8_t page, uint8_t offset, const uint16_t *values, unsigned num_values);
extern int	registers_get(uint8_t page, uint8_t offset, uint16_t **values, unsigned *num_values);

/**
 * Sensors/misc inputs
 */
extern int	adc_init(void);
extern uint16_t	adc_measure(unsigned channel);

/**
 * R/C receiver handling.
 *
 * Input functions return true when they receive an update from the RC controller.
 */
extern void	controls_init(void);
extern void	controls_tick(void);
extern int	dsm_init(const char *device);
extern bool	dsm_input(uint16_t *values, uint16_t *num_values);
extern void     dsm_bind(uint16_t cmd, int pulses);
extern int	sbus_init(const char *device);
extern bool	sbus_input(uint16_t *values, uint16_t *num_values);

/** global debug level for isr_debug() */
extern volatile uint8_t debug_level;

/** send a debug message to the console */
extern void	isr_debug(uint8_t level, const char *fmt, ...);<|MERGE_RESOLUTION|>--- conflicted
+++ resolved
@@ -145,20 +145,6 @@
 # define ADC_VBATT			4
 # define ADC_IN5			5
 
-<<<<<<< HEAD
-#define POWER_SERVO(_s)		stm32_gpiowrite(GPIO_SERVO_PWR_EN, (_s))
-#ifdef GPIO_ACC1_PWR_EN
-# define POWER_ACC1(_s)		stm32_gpiowrite(GPIO_ACC1_PWR_EN, (_s))
-#endif
-#ifdef GPIO_ACC2_PWR_EN
-# define POWER_ACC2(_s)		stm32_gpiowrite(GPIO_ACC2_PWR_EN, (_s))
-#endif
-#ifdef GPIO_RELAY1_EN
-# define POWER_RELAY1(_s)	stm32_gpiowrite(GPIO_RELAY1_EN, (_s))
-#endif
-#ifdef GPIO_RELAY2_EN
-# define POWER_RELAY2(_s)	stm32_gpiowrite(GPIO_RELAY2_EN, (_s))
-=======
 #endif
 
 #ifdef CONFIG_ARCH_BOARD_PX4IO_V2
@@ -172,7 +158,6 @@
 # define ADC_VSERVO			4
 # define ADC_RSSI			5
 
->>>>>>> dca9019f
 #endif
 
 #define BUTTON_SAFETY		stm32_gpioread(GPIO_BTN_SAFETY)
