--- conflicted
+++ resolved
@@ -2,7 +2,7 @@
  *
  *   Copyright (c) 2012, 2013 PX4 Development Team. All rights reserved.
  *   Author: Lorenz Meier <lm@inf.ethz.ch>
- *           Anton Babushkin <anton.babushkin@me.com>
+ *           Anton Babushkin <rk3dov@gmail.com>
  *
  * Redistribution and use in source and binary forms, with or without
  * modification, are permitted provided that the following conditions
@@ -40,7 +40,7 @@
  * does the heavy SD I/O in a low-priority worker thread.
  *
  * @author Lorenz Meier <lm@inf.ethz.ch>
- * @author Anton Babushkin <anton.babushkin@me.com>
+ * @author Anton Babushkin <rk3dov@gmail.com>
  */
 
 #include <nuttx/config.h>
@@ -1064,10 +1064,6 @@
 				log_msg.body.log_GPOS.vel_n = buf.global_pos.vx;
 				log_msg.body.log_GPOS.vel_e = buf.global_pos.vy;
 				log_msg.body.log_GPOS.vel_d = buf.global_pos.vz;
-<<<<<<< HEAD
-				log_msg.body.log_GPOS.hdg = buf.global_pos.hdg;
-=======
->>>>>>> bff6eae3
 				LOGBUFFER_WRITE_AND_COUNT(GPOS);
 			}
 
